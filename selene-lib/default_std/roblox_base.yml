--- conflicted
+++ resolved
@@ -338,10 +338,7 @@
     args:
       - type:
           display: Instance
-<<<<<<< HEAD
         required: true
-=======
->>>>>>> e57503d4
     must_use: true
   NumberRange.new:
     args:
@@ -703,14 +700,10 @@
     args:
       - required: true
         type: number
-<<<<<<< HEAD
   script.Name:
     property: new-fields
-  
-=======
   Content.none:
     property: read-only
->>>>>>> e57503d4
 structs:
   EnumItem:
     Name:
